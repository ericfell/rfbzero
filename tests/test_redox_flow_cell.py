import pytest
import numpy as np

from rfbzero.redox_flow_cell import ZeroDModel


class TestClassRedoxFlowCell:

    @pytest.mark.parametrize("v_cls,v_ncls,ox_cls,red_cls,ox_ncls,red_ncls,ocv,res,k_c,k_n,a_c,a_n,n_c,n_n",
                             [(6, 0.01, 0.01, 0.01, 0.01, 0.01, 1, 1, 1e-3, 1e-3, 0.5, 0.5, 1, 1),
                              (0.001, 0.1, -0.01, 0.01, 0.01, 0.01, 1, 1, 1e-3, 1e-3, 0.5, 0.5, 1, 1),
                              (0.001, 0.1, 0.1, 0.001, -0.01, 0.01, 1, 1, 1e-3, 1e-3, 0.5, 0.5, 1, 1),
                              (0.001, 0, 0.1, 0.001, -0.01, 0.01, 1, 1, 1e-3, 1e-3, 0.5, 0.5, 1, 1),
                              (0.001, 0, 0.1, 0.001, -0.01, 0.01, -1, 0, 1e-3, 1e-3, 0.5, 0.5, 1, 1),
                              (0.001, 0.1, 0.1, 0.001, 0.01, 0.01, 1, 0.1, 1e-3, 1e-3, -0.5, 0.5, 1, 1),
                              (0.001, 0.1, 0.1, 0.001, 0.01, 0.01, 1, 0.1, 1e-3, 1e-3, 0.5, -0.5, 1, 1),
                              (0.001, 0.1, 0.1, 0.001, 0.01, 0.01, 1, 0.1, 1e-3, 1e-3, 0.5, 1.5, 1, 1),
                              (0.001, 0.1, 0.1, 0.001, 0.01, 0.01, 1, 0.1, 1e-3, 1e-3, 1.5, 0.5, 1, 1),
                              (0.001, 0.1, 0.1, 0.001, 0.01, 0.01, 1, 0.1, 1e-3, 1e-3, 0.5, 0.5, 1.5, 1),
                              (0.001, 0.1, 0.1, 0.001, 0.01, 0.01, 1, 0.1, 1e-3, 1e-3, 0.5, 0.5, 1, -1),
                              (0.001, 0.1, 0.1, 0.001, 0.01, 0.01, 0, 0.1, 1e-3, 1e-3, 0.5, 0.5, 1, 2),
                              (0.001, 0.1, 0.1, 0.001, 0.01, 0.01, 1, 0.1, 1e-3, 1e-3, 0.5, 0.5, 1, 0),
                              (0.001, 0.1, 0.1, 0.001, 0.01, 0.01, 0, 0.1, 1e-3, 1e-3, 0.5, 0.5, 2, 3),
                              (0.001, 0.1, 0.1, 0.001, 0.01, 0.01, 1, 0.1, 1e-3, 1e-3, 0.5, 0.5, 2.5, 3),
                              (0.001, 0.1, 0.1, 0.001, 0.01, 0.01, 1, 0.1, 1e-3, 1e-3, 0.5, 0.5, 1.5, 1.5),
                              (0.2, 0.01, 15, 12, 0.01, 0.01, 1.5, 0.1, 1e-3, 1e-3, 0.5, 0.5, 5, 1),
                              (0.2, 0.01, 0.01, 0.01, 0.01, 0.01, 0.0, 0.1, 1e-3, 1e-3, 0.5, 0.5, 1, 1)
                              ])
    def test_class_init(self, v_cls, v_ncls, ox_cls, red_cls, ox_ncls, red_ncls, ocv, res, k_c, k_n, a_c, a_n, n_c, n_n):
        with pytest.raises(ValueError):
            ZeroDModel(cls_volume=v_cls,
                       ncls_volume=v_ncls,
                       cls_start_c_ox=ox_cls,
                       cls_start_c_red=red_cls,
                       ncls_start_c_ox=ox_ncls,
                       ncls_start_c_red=red_ncls,
                       ocv_50_soc=ocv,
                       resistance=res,
                       k_0_cls=k_c,
                       k_0_ncls=k_n,
                       alpha_cls=a_c,
                       alpha_ncls=a_n,
                       n_cls=n_c,
                       n_ncls=n_n,
                       )

    @pytest.mark.parametrize("v_cls,v_ncls,ox_cls,red_cls,ox_ncls,red_ncls,ocv,res,k_c,k_n,time_i",
                             [(0.01, 0.05, 0.01, 0.01, 0.01, 0.01, 1, 1, 1e-3, 1e-3, 1.0),
                              (0.01, 0.05, 0.01, 0.01, 0.01, 0.01, 1, 1, 1e-3, 1e-3, 5.0),
                              (0.01, 0.05, 0.01, 0.01, 0.01, 0.01, 1, 1, 1e-3, 1e-3, 11.2),
                              ])
    def test_timestep_warning(self,v_cls,v_ncls,ox_cls,red_cls,ox_ncls,red_ncls,ocv,res,k_c,k_n,time_i,capsys):
        ZeroDModel(cls_volume=v_cls,
                   ncls_volume=v_ncls,
                   cls_start_c_ox=ox_cls,
                   cls_start_c_red=red_cls,
                   ncls_start_c_ox=ox_ncls,
                   ncls_start_c_red=red_ncls,
                   ocv_50_soc=ocv,
                   resistance=res,
                   k_0_cls=k_c,
                   k_0_ncls=k_n,
                   time_increment=time_i
                   )

        warn_out = "WARNING: 'time_increment' >= 1 second will result in very coarse data.\
                  \nzero-D model approaches theory as timestep decreases."
        captured = capsys.readouterr()
        assert captured.out.strip() == warn_out

    def test_exchange_current(self):
        cell = ZeroDModel(cls_volume=0.005, ncls_volume=0.01, cls_start_c_ox=0.01, cls_start_c_red=0.01,
                          ncls_start_c_ox=0.01, ncls_start_c_red=0.01, ocv_50_soc=1.0, resistance=1, k_0_cls=1e-3,
                          k_0_ncls=1e-3, n_ncls=2)
        i_0_cls, i_0_ncls = cell._exchange_current()
        assert np.isclose(i_0_cls, 0.12543093175)
        assert np.isclose(i_0_ncls, 0.25086186351)

    def test_limiting_current(self):
        limiting_c = 0.2
        cell = ZeroDModel(cls_volume=0.005, ncls_volume=0.01, cls_start_c_ox=0.01, cls_start_c_red=0.01,
                          ncls_start_c_ox=0.01, ncls_start_c_red=0.01, ocv_50_soc=1.0, resistance=1, k_0_cls=1e-3,
                          k_0_ncls=1e-3, n_ncls=2)

        i_lim = cell._limiting_current(limiting_c)
        assert np.isclose(i_lim, 77.1882656)

    def test_limiting_concentration(self):
        cell = ZeroDModel(cls_volume=0.005, ncls_volume=0.01, cls_start_c_ox=0.01, cls_start_c_red=0.02,
                          ncls_start_c_ox=0.02, ncls_start_c_red=0.01, ocv_50_soc=1.0, resistance=1, k_0_cls=1e-3,
                          k_0_ncls=1e-3, n_ncls=2)

        i_lim_cls, i_lim_ncls = cell._limiting_concentration(True)
        assert np.isclose(i_lim_cls, 3.85941328)
        assert np.isclose(i_lim_ncls, 7.71882656)

        i_lim_cls, i_lim_ncls = cell._limiting_concentration(False)
        assert np.isclose(i_lim_cls, 7.71882656)
        assert np.isclose(i_lim_ncls, 15.43765312)

    def test_activation_overpotential(self):
        cell = ZeroDModel(cls_volume=0.005, ncls_volume=0.01, cls_start_c_ox=0.01, cls_start_c_red=0.01,
                          ncls_start_c_ox=0.01, ncls_start_c_red=0.01, ocv_50_soc=1.0, resistance=1, k_0_cls=1e-3,
                          k_0_ncls=1e-3, n_ncls=2)
        current = 1
        i_0_cls = 0.01
        i_0_ncls = 0.01
        n_activation = cell._activation_overpotential(current, i_0_cls, i_0_ncls)
        assert np.isclose(n_activation, 0.177392243)

<<<<<<< HEAD
=======
    @pytest.mark.skip(reason="not implemented yet")
    def test_negative_concentrations(self):
        raise NotImplementedError

    @pytest.mark.skip(reason="not implemented yet")
    def test_mass_transport_overpotential(self):
        """
        with pytest.raises(ValueError):
            cell = ZeroDModel(cls_volume=0.005, ncls_volume=0.01, cls_start_c_ox=0.01, cls_start_c_red=0.01,
                              ncls_start_c_ox=0.01, ncls_start_c_red=0.01, ocv_50_soc=1.0, resistance=1, k_0_cls=1e-3,
                              k_0_ncls=1e-3, n_ncls=2)
            current = 1
            i_lim_cls = 1
            i_lim_ncls = 1
            n_mass = cell._mass_transport_overpotential(True, current, i_lim_cls, i_lim_ncls)
        """

        raise NotImplementedError

    @pytest.mark.skip(reason="not implemented yet")
    def test_total_overpotential(self):
        raise NotImplementedError

    @pytest.mark.skip(reason="not implemented yet")
    def test_open_circuit_voltage(self):
        raise NotImplementedError


    @pytest.mark.skip(reason="not implemented yet")
    def test_coulomb_counter(self):
        raise NotImplementedError

>>>>>>> a078700b
    def test_cell_voltage(self):
        ocv = 1.0
        loss = 0.2

        cell_v1 = ZeroDModel._cell_voltage(ocv, loss, True)
        cell_v2 = ZeroDModel._cell_voltage(ocv, loss, False)

        assert cell_v1 == 1.2
        assert cell_v2 == 0.8




<|MERGE_RESOLUTION|>--- conflicted
+++ resolved
@@ -108,41 +108,6 @@
         n_activation = cell._activation_overpotential(current, i_0_cls, i_0_ncls)
         assert np.isclose(n_activation, 0.177392243)
 
-<<<<<<< HEAD
-=======
-    @pytest.mark.skip(reason="not implemented yet")
-    def test_negative_concentrations(self):
-        raise NotImplementedError
-
-    @pytest.mark.skip(reason="not implemented yet")
-    def test_mass_transport_overpotential(self):
-        """
-        with pytest.raises(ValueError):
-            cell = ZeroDModel(cls_volume=0.005, ncls_volume=0.01, cls_start_c_ox=0.01, cls_start_c_red=0.01,
-                              ncls_start_c_ox=0.01, ncls_start_c_red=0.01, ocv_50_soc=1.0, resistance=1, k_0_cls=1e-3,
-                              k_0_ncls=1e-3, n_ncls=2)
-            current = 1
-            i_lim_cls = 1
-            i_lim_ncls = 1
-            n_mass = cell._mass_transport_overpotential(True, current, i_lim_cls, i_lim_ncls)
-        """
-
-        raise NotImplementedError
-
-    @pytest.mark.skip(reason="not implemented yet")
-    def test_total_overpotential(self):
-        raise NotImplementedError
-
-    @pytest.mark.skip(reason="not implemented yet")
-    def test_open_circuit_voltage(self):
-        raise NotImplementedError
-
-
-    @pytest.mark.skip(reason="not implemented yet")
-    def test_coulomb_counter(self):
-        raise NotImplementedError
-
->>>>>>> a078700b
     def test_cell_voltage(self):
         ocv = 1.0
         loss = 0.2
