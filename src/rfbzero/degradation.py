"""
Classes for defining capacity fade mechanisms.
"""

from abc import ABC, abstractmethod


class DegradationMechanism(ABC):
    """Abstract base class to be implemented by specific degradation mechanisms."""

    @abstractmethod
<<<<<<< HEAD
    def degrade(self, c_ox: float, c_red: float, timestep: float) -> tuple[float, float]:
=======
    def degrade(self, c_ox: float, c_red: float, time_step: float) -> tuple[float, float]:
>>>>>>> ccb5a060
        """Applies desired degradation mechanisms to oxidized/reduced species at each time step."""
        raise NotImplementedError


class ChemicalDegradationOxidized(DegradationMechanism):
    """
    Provides an N-th order chemical degradation mechanism for an oxidized species.

    Parameters
    ----------
    rate_order : int
        Rate order for chemical degradation reaction.
    rate_constant : float
        N-th order rate constant of chemical degradation of oxidized species (unit is rate order-dependent).

    """

    def __init__(self, rate_order: int, rate_constant: float) -> None:
        self.rate_order = rate_order
        self.rate_constant = rate_constant

        if self.rate_order < 0:
            raise ValueError("'rate_order' must be >= 0")

        if self.rate_constant <= 0.0:
            raise ValueError("'rate_constant' must be > 0.0")

    def degrade(self, c_ox: float, c_red: float, time_step: float) -> tuple[float, float]:
        """
        Applies N-th order chemical degradation of N*[redox-active species] --> [redox-inactive species] at each
        time step. Returns updated concentrations; concentration may be unchanged if species does not degrade.

        Parameters
        ----------
        c_ox : float
            Concentration of oxidized species (M).
        c_red : float
            Concentration of reduced species (M).
        time_step : float
            Time interval size (s).

        Returns
        -------
        c_ox : float
            Updated concentration of oxidized species (M).
        c_red : float
            Unchanged concentration of reduced species (M).

        """

        c_ox -= (time_step * self.rate_constant * (c_ox ** self.rate_order))
        return c_ox, c_red


class ChemicalDegradationReduced(DegradationMechanism):
    """
    Provides an N-th order chemical degradation mechanism for a reduced species.

    Parameters
    ----------
    rate_order : int
        Rate order for chemical degradation reaction.
    rate_constant : float
        N-th order rate constant of chemical degradation of reduced species (unit is rate order-dependent).

    """

    def __init__(self, rate_order: int, rate_constant: float) -> None:
        self.rate_order = rate_order
        self.rate_constant = rate_constant

        if self.rate_order < 0:
            raise ValueError("'rate_order' must be >= 0")

        if self.rate_constant <= 0.0:
            raise ValueError("'rate_constant' must be > 0.0")

    def degrade(self, c_ox: float, c_red: float, time_step: float) -> tuple[float, float]:
        """
        Applies N-th order chemical degradation of N*[redox-active species] --> [redox-inactive species] at each
        time step. Returns updated concentrations; concentration may be unchanged if species does not degrade.

        Parameters
        ----------
        c_ox : float
            Concentration of oxidized species (M).
        c_red : float
            Concentration of reduced species (M).
        time_step : float
            Time interval size (s).

        Returns
        -------
        c_ox : float
            Unchanged concentration of oxidized species (M).
        c_red : float
            Updated concentration of reduced species (M).

        """

        c_red -= (time_step * self.rate_constant * (c_red ** self.rate_order))
        return c_ox, c_red


class AutoOxidation(DegradationMechanism):
    """
    Provides a 1st order auto-oxidation mechanism, (red --> ox) with no loss of active material. This can be thought
    of as a chemical oxidation of the redox-active, balanced by an oxidant e.g., water splitting (HER). This could
    occur in a low-potential negolyte and be considered a self-discharge. If it is desired for the concentration of
    the oxidant to affect the chemical oxidation rate, the initial oxidant concentration and the stoichiometric factor
    i.e., red + n*oxidant --> ox + ..., can be input. This could simulate the effect of H2 leaving the system.

    Parameters
    ----------
    rate_constant : float
        First order rate of auto-oxidation (1/s).
    c_oxidant : float
        Initial concentration of oxidant, defaults to 0.0 (M).
    oxidant_stoich : int
        Number of oxidants involved in the chemical oxidation of the redox-active species, defaults to 0.

    """

    def __init__(self, rate_constant: float, c_oxidant: float = 0.0, oxidant_stoich: int = 0) -> None:
        self.rate_constant = rate_constant
        self.c_oxidant = c_oxidant
        self.oxidant_stoich = oxidant_stoich

        if self.rate_constant <= 0.0:
            raise ValueError("'rate_constant' must be > 0.0")

        if self.c_oxidant < 0.0:
            raise ValueError("'c_oxidant' must be >= 0.0")

        if self.oxidant_stoich < 0:
            raise ValueError("'oxidant_stoich' must be >= 0")

        if (self.oxidant_stoich > 0 and c_oxidant == 0.0) or (self.oxidant_stoich == 0 and c_oxidant > 0.0):
            raise ValueError("'c_oxidant' and 'oxidant_stoich' must both be zero, or both be positive")

    def degrade(self, c_ox: float, c_red: float, time_step: float) -> tuple[float, float]:
        """
        Applies an auto-oxidation mechanism to oxidized/reduced species at each time step.
        Defaults to first order process: red --> ox.

        Parameters
        ----------
        c_ox : float
            Concentration of oxidized species (M).
        c_red : float
            Concentration of reduced species (M).
        time_step : float
            Time interval size (s).

        Returns
        -------
        c_ox : float
            Updated concentration of oxidized species (M).
        c_red : float
            Updated concentration of reduced species (M).

        """

        delta_concentration = time_step * self.rate_constant * c_red * (self.c_oxidant ** self.oxidant_stoich)

        c_ox += delta_concentration
        c_red -= delta_concentration
        self.c_oxidant -= delta_concentration * self.oxidant_stoich
        self.c_oxidant = max(self.c_oxidant, 0.0)
        return c_ox, c_red


class AutoReduction(DegradationMechanism):
    """
    Provides a 1st order auto-reduction mechanism, (ox --> red) with no loss of active material. This can be thought
    of as a chemical reduction of the redox-active, balanced by a reductant e.g., water splitting (OER). This could
    occur in a high-potential posolyte and be considered a self-discharge. If it is desired for the concentration of
    the reductant to affect the chemical reduction rate, the initial reductant concentration and the stoichiometric
    factor i.e., ox + n*reductant --> red + ..., can be input. This could simulate the effect of O2 leaving the system.

    Parameters
    ----------
    rate_constant : float
        First order rate of auto-reduction (1/s).
    c_reductant : float
        Initial concentration of reductant, defaults to 0.0 (M).
    reductant_stoich : int
        Number of reductants involved in the chemical reduction of the redox-active species, defaults to 0.

    """
    def __init__(self, rate_constant: float, c_reductant: float = 0.0, reductant_stoich: int = 0) -> None:
        self.rate_constant = rate_constant
        self.c_reductant = c_reductant
        self.reductant_stoich = reductant_stoich

        if self.rate_constant <= 0.0:
            raise ValueError("'rate_constant' must be > 0.0")

        if self.c_reductant < 0.0:
            raise ValueError("'c_reductant' must be >= 0.0")

        if self.reductant_stoich < 0:
            raise ValueError("'reductant_stoich' must be >= 0")

        if (self.reductant_stoich > 0 and c_reductant == 0.0) or (self.reductant_stoich == 0 and c_reductant > 0.0):
            raise ValueError("'c_reductant' and 'reductant_stoich' must both be zero, or both be positive")

    def degrade(self, c_ox: float, c_red: float, time_step: float) -> tuple[float, float]:
        """
        Applies an auto-reduction mechanism to oxidized/reduced species at each time step.
        Defaults to first order process: ox --> red.

        Parameters
        ----------
        c_ox : float
            Concentration of oxidized species (M).
        c_red : float
            Concentration of reduced species (M).
        time_step : float
            Time interval size (s).

        Returns
        -------
        c_ox : float
            Updated concentration of oxidized species (M).
        c_red : float
            Updated concentration of reduced species (M).

        """

        delta_concentration = time_step * self.rate_constant * c_ox * (self.c_reductant ** self.reductant_stoich)

        c_ox -= delta_concentration
        c_red += delta_concentration
        self.c_reductant -= delta_concentration * self.reductant_stoich
        self.c_reductant = max(self.c_reductant, 0.0)
        return c_ox, c_red


class Dimerization(DegradationMechanism):
    """
    Provides a reversible dimerization mechanism: ox + red <--> dimer.

    Parameters
    ----------
    forward_rate_constant : float
        Second order rate constant for forward reaction (1/(M s)).
    backward_rate_constant : float
        First order rate constant for backward reaction (1/s).
    c_dimer : float
        Initial concentration of dimer, defaults to 0.0 (M).

    """

    def __init__(self, forward_rate_constant: float, backward_rate_constant: float, c_dimer: float = 0.0) -> None:
        self.forward_rate_constant = forward_rate_constant
        self.backward_rate_constant = backward_rate_constant
        self.c_dimer = c_dimer

        if self.forward_rate_constant <= 0.0:
            raise ValueError("'forward_rate_constant' must be > 0.0")

        if self.backward_rate_constant <= 0.0:
            raise ValueError("'backward_rate_constant' must be > 0.0")

        if self.c_dimer < 0.0:
            raise ValueError("'c_dimer' must be >= 0.0")

    def degrade(self, c_ox: float, c_red: float, time_step: float) -> tuple[float, float]:
        """
        Applies a reversible dimerization mechanism to oxidized/reduced species at each time step.
        Returns updated concentrations.

        Parameters
        ----------
        c_ox : float
            Concentration of oxidized species (M).
        c_red : float
            Concentration of reduced species (M).
        time_step : float
            Time interval size (s).

        Returns
        -------
        c_ox : float
            Concentration of oxidized species (M).
        c_red : float
            Concentration of reduced species (M).

        """

        delta_concentration = time_step * (
                (self.forward_rate_constant * c_ox * c_red) - (self.backward_rate_constant * self.c_dimer)
        )

        self.c_dimer += delta_concentration
        c_red -= delta_concentration
        c_ox -= delta_concentration

        return c_ox, c_red


class MultiDegradationMechanism(DegradationMechanism):
    """
    Provides usage of multiple degradation mechanisms that implement the DegradationMechanism abstract base class.
    Allows for different and/or multiple mechanisms to be applied to reduced and/or oxidized species. Degradation
    mechanisms are applied in the same order as the input list.

    Parameters
    ----------
    mechanisms : list[DegradationMechanism]
        List of degradation mechanism subclass instances.

    """
    def __init__(self, mechanisms: list[DegradationMechanism]) -> None:
        self.mechanisms = mechanisms

        for mechanism in self.mechanisms:
            if not isinstance(mechanism, DegradationMechanism):
                raise ValueError(f"Mechanism {mechanism} is not of type DegradationMechanism")

    def degrade(self, c_ox: float, c_red: float, time_step: float) -> tuple[float, float]:
        """
        Applies multiple degradation mechanisms to oxidized/reduced species at each time step.
        Concentration may be unchanged if species does not degrade.

        Parameters
        ----------
        c_ox : float
            Concentration of oxidized species (M).
        c_red : float
            Concentration of reduced species (M).
        time_step : float
            Time interval size (s).

        Returns
        -------
        c_ox : float
            Concentration of oxidized species (M).
        c_red : float
            Concentration of reduced species (M).

        """

        for mechanism in self.mechanisms:
            c_ox, c_red = mechanism.degrade(c_ox, c_red, time_step)
        return c_ox, c_red<|MERGE_RESOLUTION|>--- conflicted
+++ resolved
@@ -9,11 +9,7 @@
     """Abstract base class to be implemented by specific degradation mechanisms."""
 
     @abstractmethod
-<<<<<<< HEAD
-    def degrade(self, c_ox: float, c_red: float, timestep: float) -> tuple[float, float]:
-=======
-    def degrade(self, c_ox: float, c_red: float, time_step: float) -> tuple[float, float]:
->>>>>>> ccb5a060
+    def degrade(self, c_ox: float, c_red: float, time_step: float) -> tuple[float, float]:
         """Applies desired degradation mechanisms to oxidized/reduced species at each time step."""
         raise NotImplementedError
 
