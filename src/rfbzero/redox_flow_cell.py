"""
Class for cell setup and declaring electrolyte parameters.
"""

from math import log

import scipy.constants as spc

from .degradation import DegradationMechanism
from .crossover import Crossover

# Faraday constant (C/mol)
F = spc.value('Faraday constant')

# Molar gas constant (J/K/mol)
R = spc.R


class ZeroDModel:
    """
    Zero dimensional model for redox flow battery (RFB) cycling [1].

    Parameters
    ----------
    volume_cls : float
        Volume of capacity-limiting side (CLS) reservoir (L).
    volume_ncls : float
        Volume of non-capacity-limiting side (NCLS) reservoir (L).
    c_ox_cls : float
        CLS initial concentration of oxidized species (M).
    c_red_cls : float
        CLS initial concentration of reduced species (M).
    c_ox_ncls : float
        NCLS initial concentration of oxidized species (M).
    c_red_ncls : float
        NCLS initial concentration of reduced species (M).
    ocv_50_soc : float
        Cell voltage (formal potentials E_+ - E_-) (V).
        If voltage > 0 then it's a Full cell.
        If voltage = 0 then it's a Symmetric cell.
    resistance : float
        Cell ohmic resistance (ohms).
    k_0_cls : float
        Electrochemical rate constant, CLS redox couple (cm/s).
    k_0_ncls : float
        Electrochemical rate constant, NCLS redox couple (cm/s).
    alpha_cls : float
        Charge transfer coefficient of CLS redox couple, dimensionless.
        Default is 0.5, which is standard in electrochemistry.
    alpha_ncls : float
        Charge transfer coefficient of NCLS redox couple, dimensionless.
        Default is 0.5, which is standard in electrochemistry.
    geometric_area : float
        Geometric area of cell (cm^2).
        Default is 5.0, a typical lab-scale cell size.
    cls_negolyte : bool
        True if negolyte is the CLS, False if posolyte is the CLS.
        Default is True.
    time_step : float
        Simulation time step (s).
        Default is 0.01, providing adequate balance of accuracy vs compute time.
    k_mt : float
        Mass transport coefficient (cm/s).
        Default is 0.8, as used in [1].
    roughness_factor : float
        Roughness factor, dimensionless.
        Total surface area divided by geometric surface area.
        Default is 26.0, as used in [1].
    num_electrons_cls : int
        Number of electrons transferred per active species molecule in the CLS.
        Default is 1.
    num_electrons_ncls : int
        Number of electrons transferred per active species molecule in the NCLS.
        Default is 1.
    temperature : float
        Temperature of battery and electrolytes (K).
        Default is 298 K (25C).

    Notes
    -----
    Most equations are adapted from [1]. If ZeroDModel has been significant to your research please cite the paper.

    [1] Modak, S.; Kwabi, D. G. A Zero-Dimensional Model for Electrochemical Behavior and Capacity Retention
    in Organic Flow Cells, Journal of The Electrochemical Society, 168, 2021, 080528. DOI 10.1149/1945-7111/ac1c1f

    """

    def __init__(
            self,
            volume_cls: float,
            volume_ncls: float,
            c_ox_cls: float,
            c_red_cls: float,
            c_ox_ncls: float,
            c_red_ncls: float,
            ocv_50_soc: float,
            resistance: float,
            k_0_cls: float,
            k_0_ncls: float,
            alpha_cls: float = 0.5,
            alpha_ncls: float = 0.5,
            geometric_area: float = 5.0,
            cls_negolyte: bool = True,
            time_step: float = 0.01,
            k_mt: float = 0.8,
            roughness_factor: float = 26.0,
            num_electrons_cls: int = 1,
            num_electrons_ncls: int = 1,
            temperature: float = 298.0
    ) -> None:
        self.volume_cls = volume_cls
        self.volume_ncls = volume_ncls
        self.c_ox_cls = c_ox_cls
        self.c_red_cls = c_red_cls
        self.c_ox_ncls = c_ox_ncls
        self.c_red_ncls = c_red_ncls
        self.ocv_50_soc = ocv_50_soc
        self.resistance = resistance
        self.k_0_cls = k_0_cls
        self.k_0_ncls = k_0_ncls
        self.alpha_cls = alpha_cls
        self.alpha_ncls = alpha_ncls
        self.geometric_area = geometric_area
        self.cls_negolyte = cls_negolyte
        self.time_step = time_step
        self.k_mt = k_mt
        self.const_i_ex = F * roughness_factor * self.geometric_area
        self.num_electrons_cls = num_electrons_cls
        self.num_electrons_ncls = num_electrons_ncls

        self.prev_c_ox_cls = self.c_ox_cls
        self.prev_c_red_cls = self.c_red_cls
        self.prev_c_ox_ncls = self.c_ox_ncls
        self.prev_c_red_ncls = self.c_red_ncls
        self.delta_ox_mols = 0.0
        self.delta_red_mols = 0.0

        self.nernst_const = (R * temperature) / F

        if not isinstance(self.num_electrons_cls, int) or not isinstance(self.num_electrons_ncls, int):
            raise ValueError("'num_electrons_cls' and 'num_electrons_ncls' must be non-zero integers")

        for key, value in {'volume_cls': self.volume_cls, 'volume_ncls': self.volume_ncls, 'c_ox_cls': self.c_ox_cls,
                           'c_red_cls': self.c_red_cls, 'c_ox_ncls': self.c_ox_ncls, 'c_red_ncls': self.c_red_ncls,
                           'ocv_50_soc': self.ocv_50_soc, 'resistance': self.resistance, 'k_0_cls': self.k_0_cls,
                           'k_0_ncls': self.k_0_ncls, 'geometric_area': self.geometric_area,
                           'time_step': self.time_step, 'k_mt': self.k_mt, 'const_i_ex': self.const_i_ex,
                           'num_electrons_cls': self.num_electrons_cls, 'num_electrons_ncls': self.num_electrons_ncls,
                           'temperature': temperature}.items():

            if key not in ['ocv_50_soc', 'resistance',
                           'c_ox_cls', 'c_red_cls',
                           'c_ox_ncls', 'c_red_ncls'] and value <= 0.0:
                raise ValueError(f"'{key}' must be > 0.0")

            if value < 0.0:
                raise ValueError(f"'{key}' must be >= 0.0")

        if not 0.0 < self.alpha_cls < 1.0 or not 0.0 < self.alpha_ncls < 1.0:
            raise ValueError("Alpha parameters must be between 0.0 and 1.0")

        if self.num_electrons_cls < 1:
            raise ValueError("'num_electrons_cls' must be >= 1")

        if self.num_electrons_ncls < 1:
            raise ValueError("'num_electrons_ncls' must be >= 1")

        if self.ocv_50_soc == 0.0 and self.volume_cls >= self.volume_ncls:
            raise ValueError("'volume_cls' must be < 'volume_ncls' in a symmetric cell ('ocv_50_soc' = 0.0)")

        if self.ocv_50_soc == 0.0 and self.num_electrons_cls != self.num_electrons_ncls:
            raise ValueError("'num_electrons_cls' and 'num_electrons_ncls' must be equal (same species) "
                             "in a symmetric cell ('ocv_50_soc' = 0.0)")

        self.init_cls_capacity = self.volume_cls * self.num_electrons_cls * (self.c_ox_cls + self.c_red_cls)
        init_ncls_capacity = self.volume_ncls * self.num_electrons_ncls * (self.c_ox_ncls + self.c_red_ncls)
        if self.init_cls_capacity >= init_ncls_capacity:
            raise ValueError("Initial capacity of CLS must be less than initial capacity of NCLS")

        if self.time_step >= 1.0:
            print("WARNING: 'time_step' >= 1 second will result in very coarse data.\
                  \nzero-D model approaches theory as time step decreases.")

    def _exchange_current(self) -> tuple[float, float]:
        """
        Calculates exchange current (i_0) of redox couples in the CLS and NCLS.

        Returns
        -------
        i_0_cls : float
            Exchange current of CLS redox couple at a given time step (A).
        i_0_ncls : float
            Exchange current of NCLS redox couple at a given time step (A).

        """
        # division by 1000 for conversion from L to cm^3
        i_0_cls = (self.num_electrons_cls * self.const_i_ex * self.k_0_cls * (self.c_red_cls ** self.alpha_cls)
                   * (self.c_ox_cls ** (1 - self.alpha_cls)) * 0.001)
        i_0_ncls = (self.num_electrons_ncls * self.const_i_ex * self.k_0_ncls * (self.c_red_ncls ** self.alpha_ncls)
                    * (self.c_ox_ncls ** (1 - self.alpha_ncls)) * 0.001)
        return i_0_cls, i_0_ncls

    def _limiting_current(self, c_lim: float) -> float:
        """
        Calculates limiting current (i_lim) for a single reservoir.
        This is equation 6 of [1].

        """
        # div by 1000 for conversion from L to cm^3
        return F * self.k_mt * c_lim * self.geometric_area * 0.001

    def _limiting_concentration(self, charge: bool) -> tuple[float, float]:
        """
        Selects limiting concentration and calculates limiting current for CLS and NCLS.
        Multiplies by number of electrons transferred per molecule, for the given species.

        Parameters
        ----------
        charge : bool
            True if charging, False if discharging.

        Returns
        -------
        i_lim_cls : float
            Limiting current of CLS redox couple at a given time step (A).
        i_lim_ncls : float
            Limiting current of NCLS redox couple at a given time step (A).

        """
        if self.cls_negolyte == charge:
            i_lim_cls = self._limiting_current(self.c_ox_cls) * self.num_electrons_cls
            i_lim_ncls = self._limiting_current(self.c_red_ncls) * self.num_electrons_ncls
        else:
            i_lim_cls = self._limiting_current(self.c_red_cls) * self.num_electrons_cls
            i_lim_ncls = self._limiting_current(self.c_ox_ncls) * self.num_electrons_ncls

        return i_lim_cls, i_lim_ncls

    def _activation_overpotential(self, current: float, i_0_cls: float, i_0_ncls: float) -> float:
        """
        Calculates overall cell activation overpotential.
        This is equation 4 of [1].

        Parameters
        ----------
        current : float
            Instantaneous current flowing (A). Positive if charging, negative if discharging.
        i_0_cls : float
            Exchange current of CLS redox couple at a given time step (A).
        i_0_ncls : float
            Exchange current of NCLS redox couple at a given time step (A).

        Returns
        -------
        n_act : float
            Combined (CLS+NCLS) activation overpotential (V).

        """

        z_cls = abs(current) / (2 * i_0_cls)
        z_ncls = abs(current) / (2 * i_0_ncls)
        n_act = self.nernst_const * ((log(z_cls + ((z_cls ** 2) + 1) ** 0.5) / self.num_electrons_cls)
                                     + (log(z_ncls + ((z_ncls ** 2) + 1) ** 0.5) / self.num_electrons_ncls))
        return n_act

    def _negative_concentrations(self) -> bool:
        """Return True if any concentration is negative."""
        return any(x < 0.0 for x in [self.c_ox_cls, self.c_red_cls, self.c_ox_ncls, self.c_red_ncls])

    def __mass_transport_overpotential(self, current: float, i_lim_cls: float, i_lim_ncls: float) -> float:
        """
        Calculates overall cell mass transport overpotential.
        This is equation 8 of [1].

        Parameters
        ----------
        current : float
            Instantaneous current flowing (A). Positive if charging, negative if discharging.
         i_lim_cls : float
            Limiting current of CLS redox couple at a given time step (A).
        i_lim_ncls : float
            Limiting current of NCLS redox couple at a given time step (A).

        Returns
        -------
        n_mt : float
            Combined (CLS+NCLS) mass transport overpotential (V).

        """

        if self._negative_concentrations():
            raise ValueError('Negative concentration detected')

        c_tot_cls = self.c_red_cls + self.c_ox_cls
        c_tot_ncls = self.c_red_ncls + self.c_ox_ncls

        charge = current >= 0.0
        if self.cls_negolyte == charge:
            c1_cls = self.c_ox_cls
            c2_cls = self.c_red_cls
            c1_ncls = self.c_red_ncls
            c2_ncls = self.c_ox_ncls
        else:
            c1_cls = self.c_red_cls
            c2_cls = self.c_ox_cls
            c1_ncls = self.c_ox_ncls
            c2_ncls = self.c_red_ncls

        i = abs(current)

        n_mt = self.nernst_const * (
                (log(1 - ((c_tot_cls * i) / ((c1_cls * i_lim_cls) + (c2_cls * i)))) / self.num_electrons_cls)
                + (log(1 - ((c_tot_ncls * i) / ((c1_ncls * i_lim_ncls) + (c2_ncls * i)))) / self.num_electrons_ncls)
        )
        return n_mt * -1

    def _total_overpotential(self, current: float, i_lim_cls: float, i_lim_ncls: float) -> tuple[float, float, float]:
        """
        Calculates total cell overpotential.
        This is the sum of overpotentials of equation 2 in [1].

        Parameters
        ----------
        current : float
            Instantaneous current flowing (A). Positive if charging, negative if discharging.
        i_lim_cls : float
            Limiting current of CLS redox couple at a given time step (A).
        i_lim_ncls : float
            Limiting current of NCLS redox couple at a given time step (A).

        Returns
        -------
        total_overpotential : float
            Total cell overpotential (V).
        n_act : float
            Total activation overpotential (V).
        n_mt : float
            Total mass transport overpotential (V).

        """

        i_0_cls, i_0_ncls = self._exchange_current()
        # calculate overpotentials
        n_ohmic = abs(current) * self.resistance
        n_act = self._activation_overpotential(current, i_0_cls, i_0_ncls)
        n_mt = self.__mass_transport_overpotential(current, i_lim_cls, i_lim_ncls)

        total_overpotential = n_ohmic + n_act + n_mt

        return total_overpotential, n_act, n_mt

    def _open_circuit_voltage(self) -> float:
        """
        Nernstian calculation of the cell open circuit voltage.
        This is equivalent to equation 3 of [1].

        Returns
        -------
        ocv : float
            Cell open circuit voltage (V).

        """

        if self._negative_concentrations():
            raise ValueError('Negative concentration detected')

        direction = 1 if self.cls_negolyte else -1

        ocv = (self.ocv_50_soc
               + direction
               * (((self.nernst_const / self.num_electrons_cls) * log(self.c_red_cls / self.c_ox_cls))
                  + ((self.nernst_const / self.num_electrons_ncls) * log(self.c_ox_ncls / self.c_red_ncls))))
        return ocv

    @staticmethod
    def _cell_voltage(ocv: float, total_overpotential: float, charge: bool) -> float:
        """If charging, add overpotentials to OCV, else subtract them."""
        return ocv + total_overpotential if charge else ocv - total_overpotential

    def _coulomb_counter(
            self,
            current: float,
            cls_degradation: DegradationMechanism = None,
            ncls_degradation: DegradationMechanism = None,
            cross_over: Crossover = None
    ) -> None:
        """
        Updates all species' concentrations at each time step. Contributions from faradaic current, (optional)
        degradation mechanisms, and (optional) crossover mechanism.

        Parameters
        ----------
        current : float
            Instantaneous current flowing (A). Positive if charging, negative if discharging.
        cls_degradation : DegradationMechanism, optional
            Degradation mechanism for CLS.
        ncls_degradation: DegradationMechanism, optional
            Degradation mechanism for NCLS.
        cross_over : Crossover, optional
            Crossover class instance.

        Returns
        -------
        delta_ox_mols : float
            Oxidized species crossing, at each time step (mols).
        delta_red_mols : float
            Reduced species crossing, at each time step (mols).

        """

        # Change in concentration from coulomb counting based solely on current
        direction = 1 if self.cls_negolyte else -1
        delta_cls = ((self.time_step * current) / (F * self.num_electrons_cls * self.volume_cls)) * direction
        delta_ncls = ((self.time_step * current) / (F * self.num_electrons_ncls * self.volume_ncls)) * direction

        self.prev_c_ox_cls = self.c_ox_cls
        self.prev_c_red_cls = self.c_red_cls
        self.prev_c_ox_ncls = self.c_ox_ncls
        self.prev_c_red_ncls = self.c_red_ncls

        # update CLS and NCLS concentrations
        new_c_ox_cls = self.c_ox_cls - delta_cls
        new_c_red_cls = self.c_red_cls + delta_cls
        new_c_ox_ncls = self.c_ox_ncls + delta_ncls
        new_c_red_ncls = self.c_red_ncls - delta_ncls

        # for no crossover situation
        delta_ox_mols = 0.0
        delta_red_mols = 0.0

        # Coulomb counting from optional degradation and/or crossover mechanisms
        if cls_degradation is not None:
<<<<<<< HEAD
            delta_ox_cls, delta_red_cls = cls_degradation.degrade(self.c_ox_cls, self.c_red_cls,
                                                                  self.time_increment)
            new_c_ox_cls += delta_ox_cls
            new_c_red_cls += delta_red_cls

        if ncls_degradation is not None:
            delta_ox_ncls, delta_red_ncls = ncls_degradation.degrade(self.c_ox_ncls, self.c_red_ncls,
                                                                     self.time_increment)
            new_c_ox_ncls += delta_ox_ncls
            new_c_red_ncls += delta_red_ncls

        if cross_over is not None:
            delta_ox_cls, delta_red_cls, delta_ox_ncls, delta_red_ncls, delta_ox_mols, delta_red_mols = \
                cross_over.crossover(self.geometric_area, self.c_ox_cls, self.c_red_cls, self.c_ox_ncls, self.c_red_ncls,
                                     self.volume_cls, self.volume_ncls, self.time_increment)
            new_c_ox_cls += delta_ox_cls
            new_c_red_cls += delta_red_cls
            new_c_ox_ncls += delta_ox_ncls
            new_c_red_ncls += delta_red_ncls

        # Update new concentrations to self
        self.c_ox_cls = new_c_ox_cls
        self.c_red_cls = new_c_red_cls
        self.c_ox_ncls = new_c_ox_ncls
        self.c_red_ncls = new_c_red_ncls
=======
            c_ox_cls, c_red_cls = cls_degradation.degrade(c_ox_cls, c_red_cls, self.time_step)

        if ncls_degradation is not None:
            c_ox_ncls, c_red_ncls = ncls_degradation.degrade(c_ox_ncls, c_red_ncls, self.time_step)

        if cross_over is not None:
            (c_ox_cls, c_red_cls, c_ox_ncls, c_red_ncls, delta_ox_mols,
             delta_red_mols) = cross_over.crossover(self.geometric_area, c_ox_cls, c_red_cls, c_ox_ncls, c_red_ncls,
                                                    self.volume_cls, self.volume_ncls, self.time_step)
        # update concentrations to self
        self.prev_c_ox_cls = self.c_ox_cls
        self.prev_c_red_cls = self.c_red_cls
        self.prev_c_ox_ncls = self.c_ox_ncls
        self.prev_c_red_ncls = self.c_red_ncls

        self.c_ox_cls = c_ox_cls
        self.c_red_cls = c_red_cls
        self.c_ox_ncls = c_ox_ncls
        self.c_red_ncls = c_red_ncls
>>>>>>> 9b8c9571

        self.delta_ox_mols = delta_ox_mols
        self.delta_red_mols = delta_red_mols

    def _revert_concentrations(self) -> None:
        """Resets concentrations to previous value if a (invalid) negative concentration is calculated."""
        self.c_ox_cls = self.prev_c_ox_cls
        self.c_red_cls = self.prev_c_red_cls
        self.c_ox_ncls = self.prev_c_ox_ncls
        self.c_red_ncls = self.prev_c_red_ncls<|MERGE_RESOLUTION|>--- conflicted
+++ resolved
@@ -430,22 +430,21 @@
 
         # Coulomb counting from optional degradation and/or crossover mechanisms
         if cls_degradation is not None:
-<<<<<<< HEAD
             delta_ox_cls, delta_red_cls = cls_degradation.degrade(self.c_ox_cls, self.c_red_cls,
-                                                                  self.time_increment)
+                                                                  self.time_step)
             new_c_ox_cls += delta_ox_cls
             new_c_red_cls += delta_red_cls
 
         if ncls_degradation is not None:
             delta_ox_ncls, delta_red_ncls = ncls_degradation.degrade(self.c_ox_ncls, self.c_red_ncls,
-                                                                     self.time_increment)
+                                                                     self.time_step)
             new_c_ox_ncls += delta_ox_ncls
             new_c_red_ncls += delta_red_ncls
 
         if cross_over is not None:
             delta_ox_cls, delta_red_cls, delta_ox_ncls, delta_red_ncls, delta_ox_mols, delta_red_mols = \
                 cross_over.crossover(self.geometric_area, self.c_ox_cls, self.c_red_cls, self.c_ox_ncls, self.c_red_ncls,
-                                     self.volume_cls, self.volume_ncls, self.time_increment)
+                                     self.volume_cls, self.volume_ncls, self.time_step)
             new_c_ox_cls += delta_ox_cls
             new_c_red_cls += delta_red_cls
             new_c_ox_ncls += delta_ox_ncls
@@ -456,27 +455,6 @@
         self.c_red_cls = new_c_red_cls
         self.c_ox_ncls = new_c_ox_ncls
         self.c_red_ncls = new_c_red_ncls
-=======
-            c_ox_cls, c_red_cls = cls_degradation.degrade(c_ox_cls, c_red_cls, self.time_step)
-
-        if ncls_degradation is not None:
-            c_ox_ncls, c_red_ncls = ncls_degradation.degrade(c_ox_ncls, c_red_ncls, self.time_step)
-
-        if cross_over is not None:
-            (c_ox_cls, c_red_cls, c_ox_ncls, c_red_ncls, delta_ox_mols,
-             delta_red_mols) = cross_over.crossover(self.geometric_area, c_ox_cls, c_red_cls, c_ox_ncls, c_red_ncls,
-                                                    self.volume_cls, self.volume_ncls, self.time_step)
-        # update concentrations to self
-        self.prev_c_ox_cls = self.c_ox_cls
-        self.prev_c_red_cls = self.c_red_cls
-        self.prev_c_ox_ncls = self.c_ox_ncls
-        self.prev_c_red_ncls = self.c_red_ncls
-
-        self.c_ox_cls = c_ox_cls
-        self.c_red_cls = c_red_cls
-        self.c_ox_ncls = c_ox_ncls
-        self.c_red_ncls = c_red_ncls
->>>>>>> 9b8c9571
 
         self.delta_ox_mols = delta_ox_mols
         self.delta_red_mols = delta_red_mols
