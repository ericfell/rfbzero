--- conflicted
+++ resolved
@@ -442,10 +442,9 @@
             new_c_red_ncls += delta_red_ncls
 
         if cross_over is not None:
-<<<<<<< HEAD
             delta_ox_cls, delta_red_cls, delta_ox_ncls, delta_red_ncls, delta_ox_mols, delta_red_mols = \
                 cross_over.crossover(self.geometric_area, self.c_ox_cls, self.c_red_cls, self.c_ox_ncls, self.c_red_ncls,
-                                     self.cls_volume, self.ncls_volume, self.time_increment)
+                                     self.volume_cls, self.volume_ncls, self.time_increment)
             new_c_ox_cls += delta_ox_cls
             new_c_red_cls += delta_red_cls
             new_c_ox_ncls += delta_ox_ncls
@@ -456,21 +455,6 @@
         self.c_red_cls = new_c_red_cls
         self.c_ox_ncls = new_c_ox_ncls
         self.c_red_ncls = new_c_red_ncls
-=======
-            (c_ox_cls, c_red_cls, c_ox_ncls, c_red_ncls, delta_ox_mols,
-             delta_red_mols) = cross_over.crossover(self.geometric_area, c_ox_cls, c_red_cls, c_ox_ncls, c_red_ncls,
-                                                    self.volume_cls, self.volume_ncls, self.time_increment)
-        # update concentrations to self
-        self.prev_c_ox_cls = self.c_ox_cls
-        self.prev_c_red_cls = self.c_red_cls
-        self.prev_c_ox_ncls = self.c_ox_ncls
-        self.prev_c_red_ncls = self.c_red_ncls
-
-        self.c_ox_cls = c_ox_cls
-        self.c_red_cls = c_red_cls
-        self.c_ox_ncls = c_ox_ncls
-        self.c_red_ncls = c_red_ncls
->>>>>>> 591e40d0
 
         self.delta_ox_mols = delta_ox_mols
         self.delta_red_mols = delta_red_mols
